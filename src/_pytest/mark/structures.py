import collections.abc
import inspect
import warnings
from typing import Any
from typing import Callable
from typing import Collection
from typing import Iterable
from typing import Iterator
from typing import List
from typing import Mapping
from typing import MutableMapping
from typing import NamedTuple
from typing import Optional
from typing import overload
from typing import Sequence
from typing import Set
from typing import Tuple
from typing import Type
from typing import TYPE_CHECKING
from typing import TypeVar
from typing import Union

import attr

from .._code import getfslineno
from ..compat import ascii_escaped
from ..compat import final
from ..compat import NOTSET
from ..compat import NotSetType
from _pytest.config import Config
from _pytest.deprecated import check_ispytest
from _pytest.deprecated import MARKED_FIXTURE
from _pytest.outcomes import fail
from _pytest.warning_types import PytestUnknownMarkWarning

if TYPE_CHECKING:
    from ..nodes import Node


EMPTY_PARAMETERSET_OPTION = "empty_parameter_set_mark"


def istestfunc(func) -> bool:
    return callable(func) and getattr(func, "__name__", "<lambda>") != "<lambda>"


def get_empty_parameterset_mark(
    config: Config, argnames: Sequence[str], func
) -> "MarkDecorator":
    from ..nodes import Collector

    fs, lineno = getfslineno(func)
    reason = "got empty parameter set %r, function %s at %s:%d" % (
        argnames,
        func.__name__,
        fs,
        lineno,
    )

    requested_mark = config.getini(EMPTY_PARAMETERSET_OPTION)
    if requested_mark in ("", None, "skip"):
        mark = MARK_GEN.skip(reason=reason)
    elif requested_mark == "xfail":
        mark = MARK_GEN.xfail(reason=reason, run=False)
    elif requested_mark == "fail_at_collect":
        f_name = func.__name__
        _, lineno = getfslineno(func)
        raise Collector.CollectError(
            "Empty parameter set in '%s' at line %d" % (f_name, lineno + 1)
        )
    else:
        raise LookupError(requested_mark)
    return mark


class ParameterSet(NamedTuple):
    values: Sequence[Union[object, NotSetType]]
    marks: Collection[Union["MarkDecorator", "Mark"]]
    id: Optional[str]

    @classmethod
    def param(
        cls,
        *values: object,
        marks: Union["MarkDecorator", Collection[Union["MarkDecorator", "Mark"]]] = (),
        id: Optional[str] = None,
    ) -> "ParameterSet":
        if isinstance(marks, MarkDecorator):
            marks = (marks,)
        else:
            assert isinstance(marks, collections.abc.Collection)

        if id is not None:
            if not isinstance(id, str):
                raise TypeError(f"Expected id to be a string, got {type(id)}: {id!r}")
            id = ascii_escaped(id)
        return cls(values, marks, id)

    @classmethod
    def extract_from(
        cls,
        parameterset: Union["ParameterSet", Sequence[object], object],
        force_tuple: bool = False,
    ) -> "ParameterSet":
        """Extract from an object or objects.

        :param parameterset:
            A legacy style parameterset that may or may not be a tuple,
            and may or may not be wrapped into a mess of mark objects.

        :param force_tuple:
            Enforce tuple wrapping so single argument tuple values
            don't get decomposed and break tests.
        """

        if isinstance(parameterset, cls):
            return parameterset
        if force_tuple:
            return cls.param(parameterset)
        else:
            # TODO: Refactor to fix this type-ignore. Currently the following
            # passes type-checking but crashes:
            #
            #   @pytest.mark.parametrize(('x', 'y'), [1, 2])
            #   def test_foo(x, y): pass
            return cls(parameterset, marks=[], id=None)  # type: ignore[arg-type]

    @staticmethod
    def _parse_parametrize_args(
        argnames: Union[str, Sequence[str]],
        argvalues: Iterable[Union["ParameterSet", Sequence[object], object]],
        *args,
        **kwargs,
    ) -> Tuple[Sequence[str], bool]:
        if isinstance(argnames, str):
            argnames = [x.strip() for x in argnames.split(",") if x.strip()]
            force_tuple = len(argnames) == 1
        else:
            force_tuple = False
        return argnames, force_tuple

    @staticmethod
    def _parse_parametrize_parameters(
        argvalues: Iterable[Union["ParameterSet", Sequence[object], object]],
        force_tuple: bool,
    ) -> List["ParameterSet"]:
        return [
            ParameterSet.extract_from(x, force_tuple=force_tuple) for x in argvalues
        ]

    @classmethod
    def _for_parametrize(
        cls,
        argnames: Union[str, Sequence[str]],
        argvalues: Iterable[Union["ParameterSet", Sequence[object], object]],
        func,
        config: Config,
        nodeid: str,
    ) -> Tuple[Sequence[str], List["ParameterSet"]]:
        argnames, force_tuple = cls._parse_parametrize_args(argnames, argvalues)
        parameters = cls._parse_parametrize_parameters(argvalues, force_tuple)
        del argvalues

        if parameters:
            # Check all parameter sets have the correct number of values.
            for param in parameters:
                if len(param.values) != len(argnames):
                    msg = (
                        '{nodeid}: in "parametrize" the number of names ({names_len}):\n'
                        "  {names}\n"
                        "must be equal to the number of values ({values_len}):\n"
                        "  {values}"
                    )
                    fail(
                        msg.format(
                            nodeid=nodeid,
                            values=param.values,
                            names=argnames,
                            names_len=len(argnames),
                            values_len=len(param.values),
                        ),
                        pytrace=False,
                    )
        else:
            # Empty parameter set (likely computed at runtime): create a single
            # parameter set with NOTSET values, with the "empty parameter set" mark applied to it.
            mark = get_empty_parameterset_mark(config, argnames, func)
            parameters.append(
                ParameterSet(values=(NOTSET,) * len(argnames), marks=[mark], id=None)
            )
        return argnames, parameters


@final
@attr.s(frozen=True, init=False, auto_attribs=True)
class Mark:
    #: Name of the mark.
    name: str
    #: Positional arguments of the mark decorator.
    args: Tuple[Any, ...]
    #: Keyword arguments of the mark decorator.
    kwargs: Mapping[str, Any]

    #: Source Mark for ids with parametrize Marks.
    _param_ids_from: Optional["Mark"] = attr.ib(default=None, repr=False)
    #: Resolved/generated ids with parametrize Marks.
    _param_ids_generated: Optional[Sequence[str]] = attr.ib(default=None, repr=False)

    def __init__(
        self,
        name: str,
        args: Tuple[Any, ...],
        kwargs: Mapping[str, Any],
        param_ids_from: Optional["Mark"] = None,
        param_ids_generated: Optional[Sequence[str]] = None,
        *,
        _ispytest: bool = False,
    ) -> None:
        """:meta private:"""
        check_ispytest(_ispytest)
        # Weirdness to bypass frozen=True.
        object.__setattr__(self, "name", name)
        object.__setattr__(self, "args", args)
        object.__setattr__(self, "kwargs", kwargs)
        object.__setattr__(self, "_param_ids_from", param_ids_from)
        object.__setattr__(self, "_param_ids_generated", param_ids_generated)

    def _has_param_ids(self) -> bool:
        return "ids" in self.kwargs or len(self.args) >= 4

    def combined_with(self, other: "Mark") -> "Mark":
        """Return a new Mark which is a combination of this
        Mark and another Mark.

        Combines by appending args and merging kwargs.

        :param Mark other: The mark to combine with.
        :rtype: Mark
        """
        assert self.name == other.name

        # Remember source of ids with parametrize Marks.
        param_ids_from: Optional[Mark] = None
        if self.name == "parametrize":
            if other._has_param_ids():
                param_ids_from = other
            elif self._has_param_ids():
                param_ids_from = self

        return Mark(
            self.name,
            self.args + other.args,
            dict(self.kwargs, **other.kwargs),
            param_ids_from=param_ids_from,
            _ispytest=True,
        )


# A generic parameter designating an object to which a Mark may
# be applied -- a test function (callable) or class.
# Note: a lambda is not allowed, but this can't be represented.
Markable = TypeVar("Markable", bound=Union[Callable[..., object], type])


@attr.s(init=False, auto_attribs=True)
class MarkDecorator:
    """A decorator for applying a mark on test functions and classes.

    ``MarkDecorators`` are created with ``pytest.mark``::

        mark1 = pytest.mark.NAME              # Simple MarkDecorator
        mark2 = pytest.mark.NAME(name1=value) # Parametrized MarkDecorator

    and can then be applied as decorators to test functions::

        @mark2
        def test_function():
            pass

    When a ``MarkDecorator`` is called, it does the following:

    1. If called with a single class as its only positional argument and no
       additional keyword arguments, it attaches the mark to the class so it
       gets applied automatically to all test cases found in that class.

    2. If called with a single function as its only positional argument and
       no additional keyword arguments, it attaches the mark to the function,
       containing all the arguments already stored internally in the
       ``MarkDecorator``.

    3. When called in any other case, it returns a new ``MarkDecorator``
       instance with the original ``MarkDecorator``'s content updated with
       the arguments passed to this call.

    Note: The rules above prevent a ``MarkDecorator`` from storing only a
    single function or class reference as its positional argument with no
    additional keyword or positional arguments. You can work around this by
    using `with_args()`.
    """

    mark: Mark

    def __init__(self, mark: Mark, *, _ispytest: bool = False) -> None:
        """:meta private:"""
        check_ispytest(_ispytest)
        self.mark = mark

    @property
    def name(self) -> str:
        """Alias for mark.name."""
        return self.mark.name

    @property
    def args(self) -> Tuple[Any, ...]:
        """Alias for mark.args."""
        return self.mark.args

    @property
    def kwargs(self) -> Mapping[str, Any]:
        """Alias for mark.kwargs."""
        return self.mark.kwargs

    @property
    def markname(self) -> str:
        """:meta private:"""
        return self.name  # for backward-compat (2.4.1 had this attr)

    def with_args(self, *args: object, **kwargs: object) -> "MarkDecorator":
        """Return a MarkDecorator with extra arguments added.

        Unlike calling the MarkDecorator, with_args() can be used even
        if the sole argument is a callable/class.
        """
        mark = Mark(self.name, args, kwargs, _ispytest=True)
        return MarkDecorator(self.mark.combined_with(mark), _ispytest=True)

    # Type ignored because the overloads overlap with an incompatible
    # return type. Not much we can do about that. Thankfully mypy picks
    # the first match so it works out even if we break the rules.
    @overload
    def __call__(self, arg: Markable) -> Markable:  # type: ignore[misc]
        pass

    @overload
    def __call__(self, *args: object, **kwargs: object) -> "MarkDecorator":
        pass

    def __call__(self, *args: object, **kwargs: object):
        """Call the MarkDecorator."""
        if args and not kwargs:
            func = args[0]
            is_class = inspect.isclass(func)
            if len(args) == 1 and (istestfunc(func) or is_class):
                store_mark(func, self.mark)
                return func
        return self.with_args(*args, **kwargs)


def get_unpacked_marks(obj: object) -> Iterable[Mark]:
    """Obtain the unpacked marks that are stored on an object."""
    mark_list = getattr(obj, "pytestmark", [])
    if not isinstance(mark_list, list):
        mark_list = [mark_list]
    return normalize_mark_list(mark_list)


def normalize_mark_list(
    mark_list: Iterable[Union[Mark, MarkDecorator]]
) -> Iterable[Mark]:
    """
    Normalize an iterable of Mark or MarkDecorator objects into a list of marks
    by retrieving the `mark` attribute on MarkDecorator instances.

    :param mark_list: marks to normalize
    :returns: A new list of the extracted Mark objects
    """
    for mark in mark_list:
        mark_obj = getattr(mark, "mark", mark)
        if not isinstance(mark_obj, Mark):
            raise TypeError(f"got {repr(mark_obj)} instead of Mark")
        yield mark_obj


def store_mark(obj, mark: Mark) -> None:
    """Store a Mark on an object.

    This is used to implement the Mark declarations/decorators correctly.
    """
    assert isinstance(mark, Mark), mark
    # Always reassign name to avoid updating pytestmark in a reference that
    # was only borrowed.
<<<<<<< HEAD
    if hasattr(obj, "_pytestfixturefunction"):
        warnings.warn(MARKED_FIXTURE, stacklevel=2)

    obj.pytestmark = get_unpacked_marks(obj) + [mark]
=======
    obj.pytestmark = [*get_unpacked_marks(obj), mark]
>>>>>>> 571dc6b2


# Typing for builtin pytest marks. This is cheating; it gives builtin marks
# special privilege, and breaks modularity. But practicality beats purity...
if TYPE_CHECKING:
    from _pytest.scope import _ScopeName

    class _SkipMarkDecorator(MarkDecorator):
        @overload  # type: ignore[override,misc,no-overload-impl]
        def __call__(self, arg: Markable) -> Markable:
            ...

        @overload
        def __call__(self, reason: str = ...) -> "MarkDecorator":
            ...

    class _SkipifMarkDecorator(MarkDecorator):
        def __call__(  # type: ignore[override]
            self,
            condition: Union[str, bool] = ...,
            *conditions: Union[str, bool],
            reason: str = ...,
        ) -> MarkDecorator:
            ...

    class _XfailMarkDecorator(MarkDecorator):
        @overload  # type: ignore[override,misc,no-overload-impl]
        def __call__(self, arg: Markable) -> Markable:
            ...

        @overload
        def __call__(
            self,
            condition: Union[str, bool] = ...,
            *conditions: Union[str, bool],
            reason: str = ...,
            run: bool = ...,
            raises: Union[Type[BaseException], Tuple[Type[BaseException], ...]] = ...,
            strict: bool = ...,
        ) -> MarkDecorator:
            ...

    class _ParametrizeMarkDecorator(MarkDecorator):
        def __call__(  # type: ignore[override]
            self,
            argnames: Union[str, Sequence[str]],
            argvalues: Iterable[Union[ParameterSet, Sequence[object], object]],
            *,
            indirect: Union[bool, Sequence[str]] = ...,
            ids: Optional[
                Union[
                    Iterable[Union[None, str, float, int, bool]],
                    Callable[[Any], Optional[object]],
                ]
            ] = ...,
            scope: Optional[_ScopeName] = ...,
        ) -> MarkDecorator:
            ...

    class _UsefixturesMarkDecorator(MarkDecorator):
        def __call__(self, *fixtures: str) -> MarkDecorator:  # type: ignore[override]
            ...

    class _FilterwarningsMarkDecorator(MarkDecorator):
        def __call__(self, *filters: str) -> MarkDecorator:  # type: ignore[override]
            ...


@final
class MarkGenerator:
    """Factory for :class:`MarkDecorator` objects - exposed as
    a ``pytest.mark`` singleton instance.

    Example::

         import pytest

         @pytest.mark.slowtest
         def test_function():
            pass

    applies a 'slowtest' :class:`Mark` on ``test_function``.
    """

    # See TYPE_CHECKING above.
    if TYPE_CHECKING:
        skip: _SkipMarkDecorator
        skipif: _SkipifMarkDecorator
        xfail: _XfailMarkDecorator
        parametrize: _ParametrizeMarkDecorator
        usefixtures: _UsefixturesMarkDecorator
        filterwarnings: _FilterwarningsMarkDecorator

    def __init__(self, *, _ispytest: bool = False) -> None:
        check_ispytest(_ispytest)
        self._config: Optional[Config] = None
        self._markers: Set[str] = set()

    def __getattr__(self, name: str) -> MarkDecorator:
        """Generate a new :class:`MarkDecorator` with the given name."""
        if name[0] == "_":
            raise AttributeError("Marker name must NOT start with underscore")

        if self._config is not None:
            # We store a set of markers as a performance optimisation - if a mark
            # name is in the set we definitely know it, but a mark may be known and
            # not in the set.  We therefore start by updating the set!
            if name not in self._markers:
                for line in self._config.getini("markers"):
                    # example lines: "skipif(condition): skip the given test if..."
                    # or "hypothesis: tests which use Hypothesis", so to get the
                    # marker name we split on both `:` and `(`.
                    marker = line.split(":")[0].split("(")[0].strip()
                    self._markers.add(marker)

            # If the name is not in the set of known marks after updating,
            # then it really is time to issue a warning or an error.
            if name not in self._markers:
                if self._config.option.strict_markers or self._config.option.strict:
                    fail(
                        f"{name!r} not found in `markers` configuration option",
                        pytrace=False,
                    )

                # Raise a specific error for common misspellings of "parametrize".
                if name in ["parameterize", "parametrise", "parameterise"]:
                    __tracebackhide__ = True
                    fail(f"Unknown '{name}' mark, did you mean 'parametrize'?")

                warnings.warn(
                    "Unknown pytest.mark.%s - is this a typo?  You can register "
                    "custom marks to avoid this warning - for details, see "
                    "https://docs.pytest.org/en/stable/how-to/mark.html" % name,
                    PytestUnknownMarkWarning,
                    2,
                )

        return MarkDecorator(Mark(name, (), {}, _ispytest=True), _ispytest=True)


MARK_GEN = MarkGenerator(_ispytest=True)


@final
class NodeKeywords(MutableMapping[str, Any]):
    __slots__ = ("node", "parent", "_markers")

    def __init__(self, node: "Node") -> None:
        self.node = node
        self.parent = node.parent
        self._markers = {node.name: True}

    def __getitem__(self, key: str) -> Any:
        try:
            return self._markers[key]
        except KeyError:
            if self.parent is None:
                raise
            return self.parent.keywords[key]

    def __setitem__(self, key: str, value: Any) -> None:
        self._markers[key] = value

    # Note: we could've avoided explicitly implementing some of the methods
    # below and use the collections.abc fallback, but that would be slow.

    def __contains__(self, key: object) -> bool:
        return (
            key in self._markers
            or self.parent is not None
            and key in self.parent.keywords
        )

    def update(  # type: ignore[override]
        self,
        other: Union[Mapping[str, Any], Iterable[Tuple[str, Any]]] = (),
        **kwds: Any,
    ) -> None:
        self._markers.update(other)
        self._markers.update(kwds)

    def __delitem__(self, key: str) -> None:
        raise ValueError("cannot delete key in keywords dict")

    def __iter__(self) -> Iterator[str]:
        # Doesn't need to be fast.
        yield from self._markers
        if self.parent is not None:
            for keyword in self.parent.keywords:
                # self._marks and self.parent.keywords can have duplicates.
                if keyword not in self._markers:
                    yield keyword

    def __len__(self) -> int:
        # Doesn't need to be fast.
        return sum(1 for keyword in self)

    def __repr__(self) -> str:
        return f"<NodeKeywords for node {self.node}>"<|MERGE_RESOLUTION|>--- conflicted
+++ resolved
@@ -389,14 +389,10 @@
     assert isinstance(mark, Mark), mark
     # Always reassign name to avoid updating pytestmark in a reference that
     # was only borrowed.
-<<<<<<< HEAD
     if hasattr(obj, "_pytestfixturefunction"):
         warnings.warn(MARKED_FIXTURE, stacklevel=2)
 
-    obj.pytestmark = get_unpacked_marks(obj) + [mark]
-=======
     obj.pytestmark = [*get_unpacked_marks(obj), mark]
->>>>>>> 571dc6b2
 
 
 # Typing for builtin pytest marks. This is cheating; it gives builtin marks
