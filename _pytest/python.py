--- conflicted
+++ resolved
@@ -1090,590 +1090,6 @@
                 red=True)
 
 
-<<<<<<< HEAD
-# builtin pytest.raises helper
-
-def raises(expected_exception, *args, **kwargs):
-    """
-    Assert that a code block/function call raises ``expected_exception``
-    and raise a failure exception otherwise.
-
-    This helper produces a ``ExceptionInfo()`` object (see below).
-
-    If using Python 2.5 or above, you may use this function as a
-    context manager::
-
-        >>> with raises(ZeroDivisionError):
-        ...    1/0
-
-    .. versionchanged:: 2.10
-
-    In the context manager form you may use the keyword argument
-    ``message`` to specify a custom failure message::
-
-        >>> with raises(ZeroDivisionError, message="Expecting ZeroDivisionError"):
-        ...    pass
-        Traceback (most recent call last):
-          ...
-        Failed: Expecting ZeroDivisionError
-
-    .. note::
-
-       When using ``pytest.raises`` as a context manager, it's worthwhile to
-       note that normal context manager rules apply and that the exception
-       raised *must* be the final line in the scope of the context manager.
-       Lines of code after that, within the scope of the context manager will
-       not be executed. For example::
-
-           >>> value = 15
-           >>> with raises(ValueError) as exc_info:
-           ...     if value > 10:
-           ...         raise ValueError("value must be <= 10")
-           ...     assert exc_info.type == ValueError  # this will not execute
-
-       Instead, the following approach must be taken (note the difference in
-       scope)::
-
-           >>> with raises(ValueError) as exc_info:
-           ...     if value > 10:
-           ...         raise ValueError("value must be <= 10")
-           ...
-           >>> assert exc_info.type == ValueError
-
-    Or you can use the keyword argument ``match`` to assert that the
-    exception matches a text or regex::
-
-        >>> with raises(ValueError, match='must be 0 or None'):
-        ...     raise ValueError("value must be 0 or None")
-
-        >>> with raises(ValueError, match=r'must be \d+$'):
-        ...     raise ValueError("value must be 42")
-
-    Or you can specify a callable by passing a to-be-called lambda::
-
-        >>> raises(ZeroDivisionError, lambda: 1/0)
-        <ExceptionInfo ...>
-
-    or you can specify an arbitrary callable with arguments::
-
-        >>> def f(x): return 1/x
-        ...
-        >>> raises(ZeroDivisionError, f, 0)
-        <ExceptionInfo ...>
-        >>> raises(ZeroDivisionError, f, x=0)
-        <ExceptionInfo ...>
-
-    A third possibility is to use a string to be executed::
-
-        >>> raises(ZeroDivisionError, "f(0)")
-        <ExceptionInfo ...>
-
-    .. autoclass:: _pytest._code.ExceptionInfo
-        :members:
-
-    .. note::
-        Similar to caught exception objects in Python, explicitly clearing
-        local references to returned ``ExceptionInfo`` objects can
-        help the Python interpreter speed up its garbage collection.
-
-        Clearing those references breaks a reference cycle
-        (``ExceptionInfo`` --> caught exception --> frame stack raising
-        the exception --> current frame stack --> local variables -->
-        ``ExceptionInfo``) which makes Python keep all objects referenced
-        from that cycle (including all local variables in the current
-        frame) alive until the next cyclic garbage collection run. See the
-        official Python ``try`` statement documentation for more detailed
-        information.
-
-    """
-    __tracebackhide__ = True
-    msg = ("exceptions must be old-style classes or"
-           " derived from BaseException, not %s")
-    if isinstance(expected_exception, tuple):
-        for exc in expected_exception:
-            if not isclass(exc):
-                raise TypeError(msg % type(exc))
-    elif not isclass(expected_exception):
-        raise TypeError(msg % type(expected_exception))
-
-    message = "DID NOT RAISE {0}".format(expected_exception)
-    match_expr = None
-
-    if not args:
-        if "message" in kwargs:
-            message = kwargs.pop("message")
-        if "match" in kwargs:
-            match_expr = kwargs.pop("match")
-            message += " matching '{0}'".format(match_expr)
-        return RaisesContext(expected_exception, message, match_expr)
-    elif isinstance(args[0], str):
-        code, = args
-        assert isinstance(code, str)
-        frame = sys._getframe(1)
-        loc = frame.f_locals.copy()
-        loc.update(kwargs)
-        #print "raises frame scope: %r" % frame.f_locals
-        try:
-            code = _pytest._code.Source(code).compile()
-            py.builtin.exec_(code, frame.f_globals, loc)
-            # XXX didn'T mean f_globals == f_locals something special?
-            #     this is destroyed here ...
-        except expected_exception:
-            return _pytest._code.ExceptionInfo()
-    else:
-        func = args[0]
-        try:
-            func(*args[1:], **kwargs)
-        except expected_exception:
-            return _pytest._code.ExceptionInfo()
-    fail(message)
-
-raises.Exception = fail.Exception
-
-class RaisesContext(object):
-    def __init__(self, expected_exception, message, match_expr):
-        self.expected_exception = expected_exception
-        self.message = message
-        self.match_expr = match_expr
-        self.excinfo = None
-
-    def __enter__(self):
-        self.excinfo = object.__new__(_pytest._code.ExceptionInfo)
-        return self.excinfo
-
-    def __exit__(self, *tp):
-        __tracebackhide__ = True
-        if tp[0] is None:
-            fail(self.message)
-        if sys.version_info < (2, 7):
-            # py26: on __exit__() exc_value often does not contain the
-            # exception value.
-            # http://bugs.python.org/issue7853
-            if not isinstance(tp[1], BaseException):
-                exc_type, value, traceback = tp
-                tp = exc_type, exc_type(value), traceback
-        self.excinfo.__init__(tp)
-        suppress_exception = issubclass(self.excinfo.type, self.expected_exception)
-        if sys.version_info[0] == 2 and suppress_exception:
-            sys.exc_clear()
-        if self.match_expr:
-            self.excinfo.match(self.match_expr)
-        return suppress_exception
-
-
-
-# builtin pytest.approx helper
-
-class ApproxBase(object):
-    """
-    Provide shared utilities for making approximate comparisons between numbers 
-    or sequences of numbers.
-    """
-
-    def __init__(self, expected, rel=None, abs=None):
-        self.expected = expected
-        self.abs = abs
-        self.rel = rel
-
-    def __repr__(self):
-        return ', '.join(
-                repr(self._approx_scalar(x))
-                for x in self._yield_expected())
-
-    def __eq__(self, actual):
-        return all(
-                a == self._approx_scalar(x)
-                for a, x in self._yield_comparisons(actual))
-
-    __hash__ = None
-
-    def __ne__(self, actual):
-        return not (actual == self)
-
-    def _approx_scalar(self, x):
-        return ApproxScalar(x, rel=self.rel, abs=self.abs)
-
-    def _yield_expected(self, actual):
-        """
-        Yield all the expected values associated with this object.  This is 
-        used to implement the `__repr__` method.
-        """
-        raise NotImplementedError
-
-    def _yield_comparisons(self, actual):
-        """
-        Yield all the pairs of numbers to be compared.  This is used to 
-        implement the `__eq__` method.
-        """
-        raise NotImplementedError
-
-
-
-try:
-    import numpy as np
-
-    class ApproxNumpy(ApproxBase, np.ndarray):
-        """
-        Perform approximate comparisons for numpy arrays.
-
-        This class must inherit from numpy.ndarray in order to allow the approx 
-        to be on either side of the `==` operator.  The reason for this has to 
-        do with how python decides whether to call `a.__eq__()` or `b.__eq__()` 
-        when it encounters `a == b`.  
-        
-        If `a` and `b` are not related by inheritance, `a` gets priority.  So 
-        as long as `a.__eq__` is defined, it will be called.  Because most 
-        implementations of `a.__eq__` end up calling `b.__eq__`, this detail 
-        usually doesn't matter.  However, `numpy.ndarray.__eq__` raises an 
-        error complaining that "the truth value of an array with more than 
-        one element is ambiguous. Use a.any() or a.all()" when compared with a 
-        custom class, so `b.__eq__` never gets called.
-
-        The trick is that the priority rules change if `a` and `b` are related 
-        by inheritance.  Specifically, `b.__eq__` gets priority if `b` is a 
-        subclass of `a`.  So we can guarantee that `ApproxNumpy.__eq__` gets 
-        called by inheriting from `numpy.ndarray`.
-        """
-
-        def __new__(cls, expected, rel=None, abs=None):
-            """
-            Numpy uses __new__ (rather than __init__) to initialize objects. 
-            
-            The `expected` argument must be a numpy array.  This should be 
-            ensured by the approx() delegator function.
-            """
-            assert isinstance(expected, np.ndarray)
-            obj = super(ApproxNumpy, cls).__new__(cls, expected.shape)
-            obj.__init__(expected, rel, abs)
-            return obj
-
-        def __repr__(self):
-            # It might be nice to rewrite this function to account for the 
-            # shape of the array...
-            return '[' + ApproxBase.__repr__(self) + ']'
-
-        def __eq__(self, actual):
-            try:
-                actual = np.array(actual)
-            except:
-                raise ValueError("cannot cast '{0}' to numpy.ndarray".format(actual))
-
-            if actual.shape != self.expected.shape:
-                return False
-
-            return ApproxBase.__eq__(self, actual)
-
-        def _yield_expected(self):
-            for x in self.expected:
-                yield x
-
-        def _yield_comparisons(self, actual):
-            # We can be sure that `actual` is a numpy array, because it's 
-            # casted in `__eq__` before being passed to `ApproxBase.__eq__`, 
-            # which is the only method that calls this one.
-            for i in np.ndindex(self.expected.shape):
-                yield actual[i], self.expected[i]
-
-
-except ImportError:
-    np = None
-
-class ApproxMapping(ApproxBase):
-    """
-    Perform approximate comparisons for mappings where the values are numbers 
-    (the keys can be anything).
-    """
-
-    def __repr__(self):
-        item = lambda k, v: "'{0}': {1}".format(k, self._approx_scalar(v))
-        return '{' + ', '.join(item(k,v) for k,v in self.expected.items()) + '}'
-
-    def __eq__(self, actual):
-        if actual.keys() != self.expected.keys():
-            return False
-
-        return ApproxBase.__eq__(self, actual)
-        
-    def _yield_comparisons(self, actual):
-        for k in self.expected.keys():
-            yield actual[k], self.expected[k]
-
-
-class ApproxSequence(ApproxBase):
-    """
-    Perform approximate comparisons for sequences of numbers.
-    """
-
-    def __repr__(self):
-        open, close = '()' if isinstance(self.expected, tuple) else '[]'
-        return open + ApproxBase.__repr__(self) + close
-
-    def __eq__(self, actual):
-        if len(actual) != len(self.expected):
-            return False
-        return ApproxBase.__eq__(self, actual)
-        
-    def _yield_expected(self):
-        return iter(self.expected)
-
-    def _yield_comparisons(self, actual):
-        return zip(actual, self.expected)
-
-
-class ApproxScalar(ApproxBase):
-    """
-    Perform approximate comparisons for single numbers only.
-    """
-
-    def __repr__(self):
-        """
-        Return a string communicating both the expected value and the tolerance 
-        for the comparison being made, e.g. '1.0 +- 1e-6'.  Use the unicode 
-        plus/minus symbol if this is python3 (it's too hard to get right for 
-        python2).
-        """
-        if isinstance(self.expected, complex):
-            return str(self.expected)
-
-        # Infinities aren't compared using tolerances, so don't show a
-        # tolerance.
-        if math.isinf(self.expected):
-            return str(self.expected)
-
-        # If a sensible tolerance can't be calculated, self.tolerance will
-        # raise a ValueError.  In this case, display '???'.
-        try:
-            vetted_tolerance = '{:.1e}'.format(self.tolerance)
-        except ValueError:
-            vetted_tolerance = '???'
-
-        if sys.version_info[0] == 2:
-            return '{0} +- {1}'.format(self.expected, vetted_tolerance)
-        else:
-            return u'{0} \u00b1 {1}'.format(self.expected, vetted_tolerance)
-
-    def __eq__(self, actual):
-        """
-        Return true if the given value is equal to the expected value within 
-        the pre-specified tolerance.
-        """
-        from numbers import Number
-
-        # Give a good error message we get values to compare that aren't 
-        # numbers, rather than choking on them later on.
-        if not isinstance(actual, Number):
-            raise ValueError("approx can only compare numbers, not '{0}'".format(actual))
-        if not isinstance(self.expected, Number):
-            raise ValueError("approx can only compare numbers, not '{0}'".format(self.expected))
-
-        # Short-circuit exact equality.
-        if actual == self.expected:
-            return True
-
-        # Infinity shouldn't be approximately equal to anything but itself, but
-        # if there's a relative tolerance, it will be infinite and infinity
-        # will seem approximately equal to everything.  The equal-to-itself
-        # case would have been short circuited above, so here we can just
-        # return false if the expected value is infinite.  The abs() call is
-        # for compatibility with complex numbers.
-        if math.isinf(abs(self.expected)):
-            return False
-
-        # Return true if the two numbers are within the tolerance.
-        return abs(self.expected - actual) <= self.tolerance
-
-    __hash__ = None
-
-    @property
-    def tolerance(self):
-        """
-        Return the tolerance for the comparison.  This could be either an 
-        absolute tolerance or a relative tolerance, depending on what the user 
-        specified or which would be larger.
-        """
-        set_default = lambda x, default: x if x is not None else default
-
-        # Figure out what the absolute tolerance should be.  ``self.abs`` is
-        # either None or a value specified by the user.
-        absolute_tolerance = set_default(self.abs, 1e-12)
-
-        if absolute_tolerance < 0:
-            raise ValueError("absolute tolerance can't be negative: {}".format(absolute_tolerance))
-        if math.isnan(absolute_tolerance):
-            raise ValueError("absolute tolerance can't be NaN.")
-
-        # If the user specified an absolute tolerance but not a relative one,
-        # just return the absolute tolerance.
-        if self.rel is None:
-            if self.abs is not None:
-                return absolute_tolerance
-
-        # Figure out what the relative tolerance should be.  ``self.rel`` is
-        # either None or a value specified by the user.  This is done after
-        # we've made sure the user didn't ask for an absolute tolerance only,
-        # because we don't want to raise errors about the relative tolerance if
-        # we aren't even going to use it.
-        relative_tolerance = set_default(self.rel, 1e-6) * abs(self.expected)
-
-        if relative_tolerance < 0:
-            raise ValueError("relative tolerance can't be negative: {}".format(absolute_tolerance))
-        if math.isnan(relative_tolerance):
-            raise ValueError("relative tolerance can't be NaN.")
-
-        # Return the larger of the relative and absolute tolerances.
-        return max(relative_tolerance, absolute_tolerance)
-
-
-
-def approx(expected, rel=None, abs=None):
-    """
-    Assert that two numbers (or two sets of numbers) are equal to each other
-    within some tolerance.
-
-    Due to the `intricacies of floating-point arithmetic`__, numbers that we
-    would intuitively expect to be equal are not always so::
-
-        >>> 0.1 + 0.2 == 0.3
-        False
-
-    __ https://docs.python.org/3/tutorial/floatingpoint.html
-
-    This problem is commonly encountered when writing tests, e.g. when making
-    sure that floating-point values are what you expect them to be.  One way to
-    deal with this problem is to assert that two floating-point numbers are
-    equal to within some appropriate tolerance::
-
-        >>> abs((0.1 + 0.2) - 0.3) < 1e-6
-        True
-
-    However, comparisons like this are tedious to write and difficult to
-    understand.  Furthermore, absolute comparisons like the one above are
-    usually discouraged because there's no tolerance that works well for all
-    situations.  ``1e-6`` is good for numbers around ``1``, but too small for
-    very big numbers and too big for very small ones.  It's better to express
-    the tolerance as a fraction of the expected value, but relative comparisons
-    like that are even more difficult to write correctly and concisely.
-
-    The ``approx`` class performs floating-point comparisons using a syntax
-    that's as intuitive as possible::
-
-        >>> from pytest import approx
-        >>> 0.1 + 0.2 == approx(0.3)
-        True
-
-    The same syntax also works on sequences of numbers::
-
-        >>> (0.1 + 0.2, 0.2 + 0.4) == approx((0.3, 0.6))
-        True
-        >>> {'a': 0.1 + 0.2, 'b': 0.2 + 0.4} == approx({'a': 0.3, 'b': 0.6})
-        True
-
-    By default, ``approx`` considers numbers within a relative tolerance of
-    ``1e-6`` (i.e. one part in a million) of its expected value to be equal.
-    This treatment would lead to surprising results if the expected value was
-    ``0.0``, because nothing but ``0.0`` itself is relatively close to ``0.0``.
-    To handle this case less surprisingly, ``approx`` also considers numbers
-    within an absolute tolerance of ``1e-12`` of its expected value to be
-    equal.  Infinite numbers are another special case.  They are only
-    considered equal to themselves, regardless of the relative tolerance.  Both
-    the relative and absolute tolerances can be changed by passing arguments to
-    the ``approx`` constructor::
-
-        >>> 1.0001 == approx(1)
-        False
-        >>> 1.0001 == approx(1, rel=1e-3)
-        True
-        >>> 1.0001 == approx(1, abs=1e-3)
-        True
-
-    If you specify ``abs`` but not ``rel``, the comparison will not consider
-    the relative tolerance at all.  In other words, two numbers that are within
-    the default relative tolerance of ``1e-6`` will still be considered unequal
-    if they exceed the specified absolute tolerance.  If you specify both
-    ``abs`` and ``rel``, the numbers will be considered equal if either
-    tolerance is met::
-
-        >>> 1 + 1e-8 == approx(1)
-        True
-        >>> 1 + 1e-8 == approx(1, abs=1e-12)
-        False
-        >>> 1 + 1e-8 == approx(1, rel=1e-6, abs=1e-12)
-        True
-
-    If you're thinking about using ``approx``, then you might want to know how
-    it compares to other good ways of comparing floating-point numbers.  All of
-    these algorithms are based on relative and absolute tolerances and should
-    agree for the most part, but they do have meaningful differences:
-
-    - ``math.isclose(a, b, rel_tol=1e-9, abs_tol=0.0)``:  True if the relative
-      tolerance is met w.r.t. either ``a`` or ``b`` or if the absolute
-      tolerance is met.  Because the relative tolerance is calculated w.r.t.
-      both ``a`` and ``b``, this test is symmetric (i.e.  neither ``a`` nor
-      ``b`` is a "reference value").  You have to specify an absolute tolerance
-      if you want to compare to ``0.0`` because there is no tolerance by
-      default.  Only available in python>=3.5.  `More information...`__
-
-      __ https://docs.python.org/3/library/math.html#math.isclose
-
-    - ``numpy.isclose(a, b, rtol=1e-5, atol=1e-8)``: True if the difference
-      between ``a`` and ``b`` is less that the sum of the relative tolerance
-      w.r.t. ``b`` and the absolute tolerance.  Because the relative tolerance
-      is only calculated w.r.t. ``b``, this test is asymmetric and you can
-      think of ``b`` as the reference value.  Support for comparing sequences
-      is provided by ``numpy.allclose``.  `More information...`__
-
-      __ http://docs.scipy.org/doc/numpy-1.10.0/reference/generated/numpy.isclose.html
-
-    - ``unittest.TestCase.assertAlmostEqual(a, b)``: True if ``a`` and ``b``
-      are within an absolute tolerance of ``1e-7``.  No relative tolerance is
-      considered and the absolute tolerance cannot be changed, so this function
-      is not appropriate for very large or very small numbers.  Also, it's only
-      available in subclasses of ``unittest.TestCase`` and it's ugly because it
-      doesn't follow PEP8.  `More information...`__
-
-      __ https://docs.python.org/3/library/unittest.html#unittest.TestCase.assertAlmostEqual
-
-    - ``a == pytest.approx(b, rel=1e-6, abs=1e-12)``: True if the relative
-      tolerance is met w.r.t. ``b`` or if the absolute tolerance is met.
-      Because the relative tolerance is only calculated w.r.t. ``b``, this test
-      is asymmetric and you can think of ``b`` as the reference value.  In the
-      special case that you explicitly specify an absolute tolerance but not a
-      relative tolerance, only the absolute tolerance is considered.
-    """
-    
-    from collections import Mapping, Sequence
-    try:
-        String = basestring  # python2
-    except NameError:
-        String = str, bytes  # python3
-
-    # Delegate the comparison to a class that knows how to deal with the type 
-    # of the expected value (e.g. int, float, list, dict, numpy.array, etc).  
-    #
-    # This architecture is really driven by the need to support numpy arrays.  
-    # The only way to override `==` for arrays without requiring that approx be 
-    # the left operand is to inherit the approx object from `numpy.ndarray`.  
-    # But that can't be a general solution, because it requires (1) numpy to be 
-    # installed and (2) the expected value to be a numpy array.  So the general 
-    # solution is to delegate each type of expected value to a different class.
-    #
-    # This has the advantage that it made it easy to support mapping types 
-    # (i.e. dict).  The old code accepted mapping types, but would only compare 
-    # their keys, which is probably not what most people would expect.
-
-    if np and isinstance(expected, np.ndarray):
-        cls = ApproxNumpy
-    elif isinstance(expected, Mapping):
-        cls = ApproxMapping
-    elif isinstance(expected, Sequence) and not isinstance(expected, String):
-        cls = ApproxSequence
-    else:
-        cls = ApproxScalar
-
-    return cls(expected, rel, abs)
-
-=======
->>>>>>> 9bd89077
 
 #
 #  the basic pytest Function item
