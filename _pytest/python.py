--- conflicted
+++ resolved
@@ -6,11 +6,7 @@
 import sys
 import os
 import collections
-<<<<<<< HEAD
-=======
-import math
 from textwrap import dedent
->>>>>>> c92760dc
 from itertools import count
 
 import math
