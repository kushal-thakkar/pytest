--- conflicted
+++ resolved
@@ -785,11 +785,8 @@
         from _pytest.fixtures import scope2index
         from _pytest.mark import ParameterSet
         from py.io import saferepr
-<<<<<<< HEAD
+
         argnames, parameters = ParameterSet._for_parametrize(
-=======
-        argnames, parameters = ParameterSet._for_parameterize(
->>>>>>> f2fb841b
             argnames, argvalues, self.function, self.config)
         del argvalues
 
