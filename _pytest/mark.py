--- conflicted
+++ resolved
@@ -364,7 +364,6 @@
         for mark in mark_list
     ]
 
-<<<<<<< HEAD
 
 def store_mark(obj, mark):
     """store a Mark on a object
@@ -389,8 +388,6 @@
         holder.add_mark(mark)
 
 
-=======
->>>>>>> b2a5ec3b
 class Mark(namedtuple('Mark', 'name, args, kwargs')):
 
     def combined_with(self, other):
