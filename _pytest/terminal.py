--- conflicted
+++ resolved
@@ -369,15 +369,10 @@
             self.summary_errors()
             self.summary_failures()
             self.summary_warnings()
-<<<<<<< HEAD
             self.summary_passes()
-            self.config.hook.pytest_terminal_summary(terminalreporter=self)
-=======
->>>>>>> 29b05c83
         if exitstatus == EXIT_INTERRUPTED:
             self._report_keyboardinterrupt()
             del self._keyboardinterrupt_memo
-
         self.summary_deselected()
         self.summary_stats()
 
