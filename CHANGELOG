--- conflicted
+++ resolved
@@ -1,14 +1,8 @@
 2.7.0.dev (compared to 2.6.4)
 -----------------------------
 
-<<<<<<< HEAD
 - fix issue435: make reload() work when assert rewriting is active.
   Thanks Daniel Hahler.
-=======
-- On failure, the ``sys.last_value``, ``sys.last_type`` and 
-  ``sys.last_traceback`` are set, so that a user can inspect the error
-  via postmortem debugging.
->>>>>>> a9b7de8b
 
 - fix issue616: conftest.py files and their contained fixutres are now
   properly considered for visibility, independently from the exact
@@ -67,6 +61,10 @@
 - allow to override parametrized fixtures with non-parametrized ones and vice versa (bubenkoff).
 
 - fix issue463: raise specific error for 'parameterize' misspelling (pfctdayelise).
+
+- On failure, the ``sys.last_value``, ``sys.last_type`` and
+  ``sys.last_traceback`` are set, so that a user can inspect the error
+  via postmortem debugging (almarklein).
 
 2.6.4
 ----------
