--- conflicted
+++ resolved
@@ -3,16 +3,14 @@
 
 - fixed issue561: adapt autouse fixture example for python3.
 
-<<<<<<< HEAD
+- fixed issue453: assertion rewriting issue with __repr__ containing
+  "\n{", "\n}" and "\n~".
+
 - Fix example in monkeypatch documentation, thanks t-8ch.
 
 - Do not mark as universal wheel because Python 2.6 is different from
   other builds due to the extra argparse dependency.  Fixes issue566.
   Thanks sontek.
-=======
-- fixed issue453: assertion rewriting issue with __repr__ containing
-  "\n{", "\n}" and "\n~".
->>>>>>> 79c2a479
 
 2.6.1
 -----------------------------------
