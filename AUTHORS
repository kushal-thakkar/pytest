--- conflicted
+++ resolved
@@ -24,12 +24,9 @@
 Daniel Nuri
 Dave Hunt
 David Mohr
-<<<<<<< HEAD
 Eduardo Schettino
 Florian Bruhin
-=======
 Edison Gustavo Muenz
->>>>>>> e84c00ef
 Floris Bruynooghe
 Graham Horler
 Grig Gheorghiu
