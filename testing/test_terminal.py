"""
terminal reporting of the full testing process.
"""
import collections
import sys

import _pytest._pluggy as pluggy
import _pytest._code
import py
import pytest
from _pytest.main import EXIT_NOTESTSCOLLECTED
from _pytest.terminal import TerminalReporter, repr_pythonversion, getreportopt
from _pytest.terminal import build_summary_stats_line, _plugin_nameversions


DistInfo = collections.namedtuple('DistInfo', ['project_name', 'version'])


class Option:
    def __init__(self, verbose=False, fulltrace=False):
        self.verbose = verbose
        self.fulltrace = fulltrace

    @property
    def args(self):
        l = []
        if self.verbose:
            l.append('-v')
        if self.fulltrace:
            l.append('--fulltrace')
        return l

def pytest_generate_tests(metafunc):
    if "option" in metafunc.fixturenames:
        metafunc.addcall(id="default",
                         funcargs={'option': Option(verbose=False)})
        metafunc.addcall(id="verbose",
                         funcargs={'option': Option(verbose=True)})
        metafunc.addcall(id="quiet",
                         funcargs={'option': Option(verbose= -1)})
        metafunc.addcall(id="fulltrace",
                         funcargs={'option': Option(fulltrace=True)})


@pytest.mark.parametrize('input,expected', [
    ([DistInfo(project_name='test', version=1)], ['test-1']),
    ([DistInfo(project_name='pytest-test', version=1)], ['test-1']),
    ([
        DistInfo(project_name='test', version=1),
        DistInfo(project_name='test', version=1)
    ], ['test-1']),
], ids=['normal', 'prefix-strip', 'deduplicate'])
def test_plugin_nameversion(input, expected):
    pluginlist = [(None, x) for x in input]
    result = _plugin_nameversions(pluginlist)
    assert result == expected


class TestTerminal:
    def test_pass_skip_fail(self, testdir, option):
        testdir.makepyfile("""
            import pytest
            def test_ok():
                pass
            def test_skip():
                pytest.skip("xx")
            def test_func():
                assert 0
        """)
        result = testdir.runpytest(*option.args)
        if option.verbose:
            result.stdout.fnmatch_lines([
                "*test_pass_skip_fail.py::test_ok PASS*",
                "*test_pass_skip_fail.py::test_skip SKIP*",
                "*test_pass_skip_fail.py::test_func FAIL*",
            ])
        else:
            result.stdout.fnmatch_lines([
            "*test_pass_skip_fail.py .sF"
        ])
        result.stdout.fnmatch_lines([
            "    def test_func():",
            ">       assert 0",
            "E       assert 0",
        ])

    def test_internalerror(self, testdir, linecomp):
        modcol = testdir.getmodulecol("def test_one(): pass")
        rep = TerminalReporter(modcol.config, file=linecomp.stringio)
        excinfo = pytest.raises(ValueError, "raise ValueError('hello')")
        rep.pytest_internalerror(excinfo.getrepr())
        linecomp.assert_contains_lines([
            "INTERNALERROR> *ValueError*hello*"
        ])

    def test_writeline(self, testdir, linecomp):
        modcol = testdir.getmodulecol("def test_one(): pass")
        rep = TerminalReporter(modcol.config, file=linecomp.stringio)
        rep.write_fspath_result(modcol.nodeid, ".")
        rep.write_line("hello world")
        lines = linecomp.stringio.getvalue().split('\n')
        assert not lines[0]
        assert lines[1].endswith(modcol.name + " .")
        assert lines[2] == "hello world"

    def test_show_runtest_logstart(self, testdir, linecomp):
        item = testdir.getitem("def test_func(): pass")
        tr = TerminalReporter(item.config, file=linecomp.stringio)
        item.config.pluginmanager.register(tr)
        location = item.reportinfo()
        tr.config.hook.pytest_runtest_logstart(nodeid=item.nodeid,
            location=location, fspath=str(item.fspath))
        linecomp.assert_contains_lines([
            "*test_show_runtest_logstart.py*"
        ])

    def test_runtest_location_shown_before_test_starts(self, testdir):
        testdir.makepyfile("""
            def test_1():
                import time
                time.sleep(20)
        """)
        child = testdir.spawn_pytest("")
        child.expect(".*test_runtest_location.*py")
        child.sendeof()
        child.kill(15)

    def test_itemreport_subclasses_show_subclassed_file(self, testdir):
        testdir.makepyfile(test_p1="""
            class BaseTests:
                def test_p1(self):
                    pass
            class TestClass(BaseTests):
                pass
        """)
        p2 = testdir.makepyfile(test_p2="""
            from test_p1 import BaseTests
            class TestMore(BaseTests):
                pass
        """)
        result = testdir.runpytest(p2)
        result.stdout.fnmatch_lines([
            "*test_p2.py .",
            "*1 passed*",
        ])
        result = testdir.runpytest("-v", p2)
        result.stdout.fnmatch_lines([
            "*test_p2.py::TestMore::test_p1* <- *test_p1.py*PASSED",
        ])

    def test_itemreport_directclasses_not_shown_as_subclasses(self, testdir):
        a = testdir.mkpydir("a123")
        a.join("test_hello123.py").write(_pytest._code.Source("""
            class TestClass:
                def test_method(self):
                    pass
        """))
        result = testdir.runpytest("-v")
        assert result.ret == 0
        result.stdout.fnmatch_lines([
            "*a123/test_hello123.py*PASS*",
        ])
        assert " <- " not in result.stdout.str()

    def test_keyboard_interrupt(self, testdir, option):
        testdir.makepyfile("""
            def test_foobar():
                assert 0
            def test_spamegg():
                import py; pytest.skip('skip me please!')
            def test_interrupt_me():
                raise KeyboardInterrupt   # simulating the user
        """)

        result = testdir.runpytest(*option.args, no_reraise_ctrlc=True)
        result.stdout.fnmatch_lines([
            "    def test_foobar():",
            ">       assert 0",
            "E       assert 0",
            "*_keyboard_interrupt.py:6: KeyboardInterrupt*",
        ])
        if option.fulltrace:
            result.stdout.fnmatch_lines([
                "*raise KeyboardInterrupt   # simulating the user*",
            ])
        else:
            result.stdout.fnmatch_lines([
                "to show a full traceback on KeyboardInterrupt use --fulltrace"
            ])
        result.stdout.fnmatch_lines(['*KeyboardInterrupt*'])

    def test_keyboard_in_sessionstart(self, testdir):
        testdir.makeconftest("""
            def pytest_sessionstart():
                raise KeyboardInterrupt
        """)
        testdir.makepyfile("""
            def test_foobar():
                pass
        """)

        result = testdir.runpytest(no_reraise_ctrlc=True)
        assert result.ret == 2
        result.stdout.fnmatch_lines(['*KeyboardInterrupt*'])


class TestCollectonly:
    def test_collectonly_basic(self, testdir):
        testdir.makepyfile("""
            def test_func():
                pass
        """)
        result = testdir.runpytest("--collect-only",)
        result.stdout.fnmatch_lines([
           "<Module 'test_collectonly_basic.py'>",
           "  <Function 'test_func'>",
        ])

    def test_collectonly_skipped_module(self, testdir):
        testdir.makepyfile("""
            import pytest
            pytest.skip("hello")
        """)
        result = testdir.runpytest("--collect-only", "-rs")
        result.stdout.fnmatch_lines([
            "*ERROR collecting*",
        ])

    def test_collectonly_failed_module(self, testdir):
        testdir.makepyfile("""raise ValueError(0)""")
        result = testdir.runpytest("--collect-only")
        result.stdout.fnmatch_lines([
            "*raise ValueError*",
            "*1 error*",
        ])

    def test_collectonly_fatal(self, testdir):
        testdir.makeconftest("""
            def pytest_collectstart(collector):
                assert 0, "urgs"
        """)
        result = testdir.runpytest("--collect-only")
        result.stdout.fnmatch_lines([
            "*INTERNAL*args*"
        ])
        assert result.ret == 3

    def test_collectonly_simple(self, testdir):
        p = testdir.makepyfile("""
            def test_func1():
                pass
            class TestClass:
                def test_method(self):
                    pass
        """)
        result = testdir.runpytest("--collect-only", p)
        #assert stderr.startswith("inserting into sys.path")
        assert result.ret == 0
        result.stdout.fnmatch_lines([
            "*<Module '*.py'>",
            "* <Function 'test_func1'*>",
            "* <Class 'TestClass'>",
            #"*  <Instance '()'>",
            "*   <Function 'test_method'*>",
        ])

    def test_collectonly_error(self, testdir):
        p = testdir.makepyfile("import Errlkjqweqwe")
        result = testdir.runpytest("--collect-only", p)
        assert result.ret == 2
        result.stdout.fnmatch_lines(_pytest._code.Source("""
            *ERROR*
            *ImportError*
            *No module named *Errlk*
            *1 error*
        """).strip())

    def test_collectonly_missing_path(self, testdir):
        """this checks issue 115,
            failure in parseargs will cause session
            not to have the items attribute
        """
        result = testdir.runpytest("--collect-only", "uhm_missing_path")
        assert result.ret == 4
        result.stderr.fnmatch_lines([
            '*ERROR: file not found*',
        ])

    def test_collectonly_quiet(self, testdir):
        testdir.makepyfile("def test_foo(): pass")
        result = testdir.runpytest("--collect-only", "-q")
        result.stdout.fnmatch_lines([
            '*test_foo*',
        ])

    def test_collectonly_more_quiet(self, testdir):
        testdir.makepyfile(test_fun="def test_foo(): pass")
        result = testdir.runpytest("--collect-only", "-qq")
        result.stdout.fnmatch_lines([
            '*test_fun.py: 1*',
        ])


def test_repr_python_version(monkeypatch):
    try:
        monkeypatch.setattr(sys, 'version_info', (2, 5, 1, 'final', 0))
        assert repr_pythonversion() == "2.5.1-final-0"
        py.std.sys.version_info = x = (2, 3)
        assert repr_pythonversion() == str(x)
    finally:
        monkeypatch.undo() # do this early as pytest can get confused

class TestFixtureReporting:
    def test_setup_fixture_error(self, testdir):
        testdir.makepyfile("""
            def setup_function(function):
                print ("setup func")
                assert 0
            def test_nada():
                pass
        """)
        result = testdir.runpytest()
        result.stdout.fnmatch_lines([
            "*ERROR at setup of test_nada*",
            "*setup_function(function):*",
            "*setup func*",
            "*assert 0*",
            "*1 error*",
        ])
        assert result.ret != 0

    def test_teardown_fixture_error(self, testdir):
        testdir.makepyfile("""
            def test_nada():
                pass
            def teardown_function(function):
                print ("teardown func")
                assert 0
        """)
        result = testdir.runpytest()
        result.stdout.fnmatch_lines([
            "*ERROR at teardown*",
            "*teardown_function(function):*",
            "*assert 0*",
            "*Captured stdout*",
            "*teardown func*",
            "*1 passed*1 error*",
        ])

    def test_teardown_fixture_error_and_test_failure(self, testdir):
        testdir.makepyfile("""
            def test_fail():
                assert 0, "failingfunc"

            def teardown_function(function):
                print ("teardown func")
                assert False
        """)
        result = testdir.runpytest()
        result.stdout.fnmatch_lines([
            "*ERROR at teardown of test_fail*",
            "*teardown_function(function):*",
            "*assert False*",
            "*Captured stdout*",
            "*teardown func*",

            "*test_fail*",
            "*def test_fail():",
            "*failingfunc*",
            "*1 failed*1 error*",
         ])

class TestTerminalFunctional:
    def test_deselected(self, testdir):
        testpath = testdir.makepyfile("""
                def test_one():
                    pass
                def test_two():
                    pass
                def test_three():
                    pass
           """
        )
        result = testdir.runpytest("-k", "test_two:", testpath)
        result.stdout.fnmatch_lines([
            "*test_deselected.py ..",
            "=* 1 test*deselected by*test_two:*=",
        ])
        assert result.ret == 0

    def test_no_skip_summary_if_failure(self, testdir):
        testdir.makepyfile("""
            import pytest
            def test_ok():
                pass
            def test_fail():
                assert 0
            def test_skip():
                pytest.skip("dontshow")
        """)
        result = testdir.runpytest()
        assert result.stdout.str().find("skip test summary") == -1
        assert result.ret == 1

    def test_passes(self, testdir):
        p1 = testdir.makepyfile("""
            def test_passes():
                pass
            class TestClass:
                def test_method(self):
                    pass
        """)
        old = p1.dirpath().chdir()
        try:
            result = testdir.runpytest()
        finally:
            old.chdir()
        result.stdout.fnmatch_lines([
            "test_passes.py ..",
            "* 2 pass*",
        ])
        assert result.ret == 0

    def test_header_trailer_info(self, testdir):
        testdir.makepyfile("""
            def test_passes():
                pass
        """)
        result = testdir.runpytest()
        verinfo = ".".join(map(str, py.std.sys.version_info[:3]))
        result.stdout.fnmatch_lines([
            "*===== test session starts ====*",
            "platform %s -- Python %s*pytest-%s*py-%s*pluggy-%s" % (
                py.std.sys.platform, verinfo,
                pytest.__version__, py.__version__, pluggy.__version__),
            "*test_header_trailer_info.py .",
            "=* 1 passed*in *.[0-9][0-9] seconds *=",
        ])
        if pytest.config.pluginmanager.list_plugin_distinfo():
            result.stdout.fnmatch_lines([
                "plugins: *",
            ])

    def test_showlocals(self, testdir):
        p1 = testdir.makepyfile("""
            def test_showlocals():
                x = 3
                y = "x" * 5000
                assert 0
        """)
        result = testdir.runpytest(p1, '-l')
        result.stdout.fnmatch_lines([
            #"_ _ * Locals *",
            "x* = 3",
            "y* = 'xxxxxx*"
        ])

    def test_verbose_reporting(self, testdir, pytestconfig):
        p1 = testdir.makepyfile("""
            import pytest
            def test_fail():
                raise ValueError()
            def test_pass():
                pass
            class TestClass:
                def test_skip(self):
                    pytest.skip("hello")
            def test_gen():
                def check(x):
                    assert x == 1
                yield check, 0
        """)
        result = testdir.runpytest(p1, '-v')
        result.stdout.fnmatch_lines([
            "*test_verbose_reporting.py::test_fail *FAIL*",
            "*test_verbose_reporting.py::test_pass *PASS*",
            "*test_verbose_reporting.py::TestClass::test_skip *SKIP*",
            "*test_verbose_reporting.py::test_gen*0* *FAIL*",
        ])
        assert result.ret == 1

        if not pytestconfig.pluginmanager.get_plugin("xdist"):
            pytest.skip("xdist plugin not installed")

        result = testdir.runpytest(p1, '-v', '-n 1')
        result.stdout.fnmatch_lines([
            "*FAIL*test_verbose_reporting.py::test_fail*",
        ])
        assert result.ret == 1

    def test_quiet_reporting(self, testdir):
        p1 = testdir.makepyfile("def test_pass(): pass")
        result = testdir.runpytest(p1, '-q')
        s = result.stdout.str()
        assert 'test session starts' not in s
        assert p1.basename not in s
        assert "===" not in s
        assert "passed" in s

    def test_more_quiet_reporting(self, testdir):
        p1 = testdir.makepyfile("def test_pass(): pass")
        result = testdir.runpytest(p1, '-qq')
        s = result.stdout.str()
        assert 'test session starts' not in s
        assert p1.basename not in s
        assert "===" not in s
        assert "passed" not in s


def test_fail_extra_reporting(testdir):
    testdir.makepyfile("def test_this(): assert 0")
    result = testdir.runpytest()
    assert 'short test summary' not in result.stdout.str()
    result = testdir.runpytest('-rf')
    result.stdout.fnmatch_lines([
        "*test summary*",
        "FAIL*test_fail_extra_reporting*",
    ])

def test_fail_reporting_on_pass(testdir):
    testdir.makepyfile("def test_this(): assert 1")
    result = testdir.runpytest('-rf')
    assert 'short test summary' not in result.stdout.str()

def test_pass_extra_reporting(testdir):
    testdir.makepyfile("def test_this(): assert 1")
    result = testdir.runpytest()
    assert 'short test summary' not in result.stdout.str()
    result = testdir.runpytest('-rp')
    result.stdout.fnmatch_lines([
        "*test summary*",
        "PASS*test_pass_extra_reporting*",
    ])

def test_pass_reporting_on_fail(testdir):
    testdir.makepyfile("def test_this(): assert 0")
    result = testdir.runpytest('-rp')
    assert 'short test summary' not in result.stdout.str()

def test_pass_output_reporting(testdir):
    testdir.makepyfile("""
        def test_pass_output():
            print("Four score and seven years ago...")
    """)
    result = testdir.runpytest()
    assert 'Four score and seven years ago...' not in result.stdout.str()
    result = testdir.runpytest('-rP')
    result.stdout.fnmatch_lines([
        "Four score and seven years ago...",
    ])

def test_color_yes(testdir):
    testdir.makepyfile("def test_this(): assert 1")
    result = testdir.runpytest('--color=yes')
    assert 'test session starts' in result.stdout.str()
    assert '\x1b[1m' in result.stdout.str()


def test_color_no(testdir):
    testdir.makepyfile("def test_this(): assert 1")
    result = testdir.runpytest('--color=no')
    assert 'test session starts' in result.stdout.str()
    assert '\x1b[1m' not in result.stdout.str()


@pytest.mark.parametrize('verbose', [True, False])
def test_color_yes_collection_on_non_atty(testdir, verbose):
    """skip collect progress report when working on non-terminals.
    #1397
    """
    testdir.makepyfile("""
        import pytest
        @pytest.mark.parametrize('i', range(10))
        def test_this(i):
            assert 1
    """)
    args = ['--color=yes']
    if verbose:
        args.append('-vv')
    result = testdir.runpytest(*args)
    assert 'test session starts' in result.stdout.str()
    assert '\x1b[1m' in result.stdout.str()
    assert 'collecting 10 items' not in result.stdout.str()
    if verbose:
        assert 'collecting ...' in result.stdout.str()
    assert 'collected 10 items' in result.stdout.str()


def test_getreportopt():
    class config:
        class option:
            reportchars = ""
<<<<<<< HEAD
            disablepytestwarnings = True
    config.option.report = "xfailed"
    assert getreportopt(config) == "x"

    config.option.report = "xfailed,skipped"
    assert getreportopt(config) == "xs"

    config.option.report = "skipped,xfailed"
    assert getreportopt(config) == "sx"

    config.option.report = "skipped"
    config.option.reportchars = "sfw"
=======

    config.option.reportchars = "sf"
>>>>>>> 6e9ee2b7
    assert getreportopt(config) == "sf"

    config.option.reportchars = "sfxw"
    assert getreportopt(config) == "sfx"

    config.option.reportchars = "sfx"
    config.option.disablepytestwarnings = False
    assert getreportopt(config) == "sfxw"

    config.option.reportchars = "sfxw"
    config.option.disablepytestwarnings = False
    assert getreportopt(config) == "sfxw"


def test_terminalreporter_reportopt_addopts(testdir):
    testdir.makeini("[pytest]\naddopts=-rs")
    testdir.makepyfile("""
        import pytest

        @pytest.fixture
        def tr(request):
            tr = request.config.pluginmanager.getplugin("terminalreporter")
            return tr
        def test_opt(tr):
            assert tr.hasopt('skipped')
            assert not tr.hasopt('qwe')
    """)
    result = testdir.runpytest()
    result.stdout.fnmatch_lines([
        "*1 passed*"
    ])

def test_tbstyle_short(testdir):
    p = testdir.makepyfile("""
        import pytest

        @pytest.fixture
        def arg(request):
            return 42
        def test_opt(arg):
            x = 0
            assert x
    """)
    result = testdir.runpytest("--tb=short")
    s = result.stdout.str()
    assert 'arg = 42' not in s
    assert 'x = 0' not in s
    result.stdout.fnmatch_lines([
        "*%s:8*" % p.basename,
        "    assert x",
        "E   assert*",
    ])
    result = testdir.runpytest()
    s = result.stdout.str()
    assert 'x = 0' in s
    assert 'assert x' in s

def test_traceconfig(testdir, monkeypatch):
    result = testdir.runpytest("--traceconfig")
    result.stdout.fnmatch_lines([
        "*active plugins*"
    ])
    assert result.ret == EXIT_NOTESTSCOLLECTED


class TestGenericReporting:
    """ this test class can be subclassed with a different option
        provider to run e.g. distributed tests.
    """
    def test_collect_fail(self, testdir, option):
        testdir.makepyfile("import xyz\n")
        result = testdir.runpytest(*option.args)
        result.stdout.fnmatch_lines([
            "ImportError while importing*",
            "'No module named *xyz*",
            "*1 error*",
        ])

    def test_maxfailures(self, testdir, option):
        testdir.makepyfile("""
            def test_1():
                assert 0
            def test_2():
                assert 0
            def test_3():
                assert 0
        """)
        result = testdir.runpytest("--maxfail=2", *option.args)
        result.stdout.fnmatch_lines([
            "*def test_1():*",
            "*def test_2():*",
            "*!! Interrupted: stopping after 2 failures*!!*",
            "*2 failed*",
        ])


    def test_tb_option(self, testdir, option):
        testdir.makepyfile("""
            import pytest
            def g():
                raise IndexError
            def test_func():
                print (6*7)
                g()  # --calling--
        """)
        for tbopt in ["long", "short", "no"]:
            print('testing --tb=%s...' % tbopt)
            result = testdir.runpytest('--tb=%s' % tbopt)
            s = result.stdout.str()
            if tbopt == "long":
                assert 'print (6*7)' in s
            else:
                assert 'print (6*7)' not in s
            if tbopt != "no":
                assert '--calling--' in s
                assert 'IndexError' in s
            else:
                assert 'FAILURES' not in s
                assert '--calling--' not in s
                assert 'IndexError' not in s

    def test_tb_crashline(self, testdir, option):
        p = testdir.makepyfile("""
            import pytest
            def g():
                raise IndexError
            def test_func1():
                print (6*7)
                g()  # --calling--
            def test_func2():
                assert 0, "hello"
        """)
        result = testdir.runpytest("--tb=line")
        bn = p.basename
        result.stdout.fnmatch_lines([
            "*%s:3: IndexError*" % bn,
            "*%s:8: AssertionError: hello*" % bn,
        ])
        s = result.stdout.str()
        assert "def test_func2" not in s

    def test_pytest_report_header(self, testdir, option):
        testdir.makeconftest("""
            def pytest_sessionstart(session):
                session.config._somevalue = 42
            def pytest_report_header(config):
                return "hello: %s" % config._somevalue
        """)
        testdir.mkdir("a").join("conftest.py").write("""
def pytest_report_header(config, startdir):
    return ["line1", str(startdir)]
""")
        result = testdir.runpytest("a")
        result.stdout.fnmatch_lines([
            "*hello: 42*",
            "line1",
            str(testdir.tmpdir),
        ])

@pytest.mark.xfail("not hasattr(os, 'dup')")
def test_fdopen_kept_alive_issue124(testdir):
    testdir.makepyfile("""
        import os, sys
        k = []
        def test_open_file_and_keep_alive(capfd):
            stdout = os.fdopen(1, 'w', 1)
            k.append(stdout)

        def test_close_kept_alive_file():
            stdout = k.pop()
            stdout.close()
    """)
    result = testdir.runpytest()
    result.stdout.fnmatch_lines([
        "*2 passed*"
    ])

def test_tbstyle_native_setup_error(testdir):
    testdir.makepyfile("""
        import pytest
        @pytest.fixture
        def setup_error_fixture():
            raise Exception("error in exception")

        def test_error_fixture(setup_error_fixture):
            pass
    """)
    result = testdir.runpytest("--tb=native")
    result.stdout.fnmatch_lines([
            '*File *test_tbstyle_native_setup_error.py", line *, in setup_error_fixture*'
            ])

def test_terminal_summary(testdir):
    testdir.makeconftest("""
        def pytest_terminal_summary(terminalreporter):
            w = terminalreporter
            w.section("hello")
            w.line("world")
    """)
    result = testdir.runpytest()
    result.stdout.fnmatch_lines("""
        *==== hello ====*
        world
    """)


def test_terminal_summary_warnings_are_displayed(testdir):
    """Test that warnings emitted during pytest_terminal_summary are displayed.
    (#1305).
    """
    testdir.makeconftest("""
        def pytest_terminal_summary(terminalreporter):
            config = terminalreporter.config
            config.warn('C1', 'internal warning')
    """)
    result = testdir.runpytest('-rw')
    result.stdout.fnmatch_lines([
        '*C1*internal warning',
        '*== 1 pytest-warnings in *',
    ])


@pytest.mark.parametrize("exp_color, exp_line, stats_arg", [
    # The method under test only cares about the length of each
    # dict value, not the actual contents, so tuples of anything
    # suffice

    # Important statuses -- the highest priority of these always wins
    ("red", "1 failed", {"failed": (1,)}),
    ("red", "1 failed, 1 passed", {"failed": (1,), "passed": (1,)}),

    ("red", "1 error", {"error": (1,)}),
    ("red", "1 passed, 1 error", {"error": (1,), "passed": (1,)}),

    # (a status that's not known to the code)
    ("yellow", "1 weird", {"weird": (1,)}),
    ("yellow", "1 passed, 1 weird", {"weird": (1,), "passed": (1,)}),

    ("yellow", "1 pytest-warnings", {"warnings": (1,)}),
    ("yellow", "1 passed, 1 pytest-warnings", {"warnings": (1,),
                                               "passed": (1,)}),

    ("green", "5 passed", {"passed": (1,2,3,4,5)}),


    # "Boring" statuses.  These have no effect on the color of the summary
    # line.  Thus, if *every* test has a boring status, the summary line stays
    # at its default color, i.e. yellow, to warn the user that the test run
    # produced no useful information
    ("yellow", "1 skipped", {"skipped": (1,)}),
    ("green", "1 passed, 1 skipped", {"skipped": (1,), "passed": (1,)}),

    ("yellow", "1 deselected", {"deselected": (1,)}),
    ("green", "1 passed, 1 deselected", {"deselected": (1,), "passed": (1,)}),

    ("yellow", "1 xfailed", {"xfailed": (1,)}),
    ("green", "1 passed, 1 xfailed", {"xfailed": (1,), "passed": (1,)}),

    ("yellow", "1 xpassed", {"xpassed": (1,)}),
    ("green", "1 passed, 1 xpassed", {"xpassed": (1,), "passed": (1,)}),

    # Likewise if no tests were found at all
    ("yellow", "no tests ran", {}),

    # Test the empty-key special case
    ("yellow", "no tests ran", {"": (1,)}),
    ("green", "1 passed", {"": (1,), "passed": (1,)}),


    # A couple more complex combinations
    ("red", "1 failed, 2 passed, 3 xfailed",
        {"passed": (1,2), "failed": (1,), "xfailed": (1,2,3)}),

    ("green", "1 passed, 2 skipped, 3 deselected, 2 xfailed",
        {"passed": (1,),
        "skipped": (1,2),
        "deselected": (1,2,3),
        "xfailed": (1,2)}),
])
def test_summary_stats(exp_line, exp_color, stats_arg):
    print("Based on stats: %s" % stats_arg)
    print("Expect summary: \"%s\"; with color \"%s\"" % (exp_line, exp_color))
    (line, color) = build_summary_stats_line(stats_arg)
    print("Actually got:   \"%s\"; with color \"%s\"" % (line, color))
    assert line == exp_line
    assert color == exp_color<|MERGE_RESOLUTION|>--- conflicted
+++ resolved
@@ -590,23 +590,9 @@
     class config:
         class option:
             reportchars = ""
-<<<<<<< HEAD
             disablepytestwarnings = True
-    config.option.report = "xfailed"
-    assert getreportopt(config) == "x"
-
-    config.option.report = "xfailed,skipped"
-    assert getreportopt(config) == "xs"
-
-    config.option.report = "skipped,xfailed"
-    assert getreportopt(config) == "sx"
-
-    config.option.report = "skipped"
-    config.option.reportchars = "sfw"
-=======
 
     config.option.reportchars = "sf"
->>>>>>> 6e9ee2b7
     assert getreportopt(config) == "sf"
 
     config.option.reportchars = "sfxw"
